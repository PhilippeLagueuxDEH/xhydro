[build-system]
requires = ["flit_core >=3.8,<4"]
build-backend = "flit_core.buildapi"

[project]
name = "xhydro"
authors = [
  {name = "Thomas-Charles Fortier Filion", email = "tcff_hydro@outlook.com"},
  {name = "Gabriel Rondeau-Genesse", email = "rondeau-genesse.gabriel@ouranos.ca"},
  {name = "Sébastien Langlois"}
]
maintainers = [
  {name = "Trevor James Smith", email = "smith.trevorj@ouranos.ca"},
  {name = "Gabriel Rondeau-Genesse", email = "rondeau-genesse.gabriel@ouranos.ca"}
]
readme = {file = "README.rst", content-type = "text/x-rst"}
requires-python = ">=3.9.0"
keywords = ["xhydro"]
license = {file = "LICENSE"}
classifiers = [
  "Development Status :: 2 - Pre-Alpha",
  "Intended Audience :: Developers",
  "Intended Audience :: Science/Research",
  "License :: OSI Approved :: Apache Software License",
  "Natural Language :: English",
  "Operating System :: OS Independent",
  "Programming Language :: Python :: 3",
  "Programming Language :: Python :: 3 :: Only",
  "Programming Language :: Python :: 3.9",
  "Programming Language :: Python :: 3.10",
  "Programming Language :: Python :: 3.11",
  "Programming Language :: Python :: 3.12",
  "Programming Language :: Python :: Implementation :: CPython",
  "Topic :: Scientific/Engineering :: GIS",
  "Topic :: Scientific/Engineering :: Hydrology"
]
dynamic = ["description", "version"]
dependencies = [
  # Don't forget to sync changes between environment.yml, environment-dev.yml, and pyproject.toml!
  "numpy",
  "pooch>=1.8.0",
  "pydantic>=2.0,<2.5.3",
  "spotpy",
  "statsmodels",
<<<<<<< HEAD
  "xarray",
  "xclim>=0.47.0",
  "xdatasets>=0.3.1",
  "xscen>=0.7.1",
  "ravenpy"
=======
  "xarray>=2023.11.0",
  "xclim>=0.48.2",
  "xdatasets>=0.3.5",
  "xscen>=0.8.3"
>>>>>>> 4c990af8
]

[project.optional-dependencies]
dev = [
  # Dev tools and testing
  "pip>=23.1.2",
  "bump-my-version>=0.18.3",
  "watchdog>=3.0.0",
  "flake8>=7.0.0",
  "flake8-alphabetize>=0.0.21",
  "flake8-rst-docstrings>=0.3.0",
  "flit>=3.9.0",
  "tox>=4.5.1",
  "coverage>=6.2.2,<8.0.0",
  "coveralls>=3.3.1",
  "pytest>=7.3.1",
  "pytest-cov>=4.0.0",
  "black==24.2.0",
  "blackdoc==0.3.9",
  "isort==5.13.2",
  "pre-commit>=3.3.2",
  "ruff>=0.2.0"
]
docs = [
  # Documentation and examples
  "furo",
  "hvplot",
  "ipykernel",
  "ipython",
  "jupyter_client",
  "nbsphinx",
  "nbval >=0.11.0",
  "sphinx",
  "sphinx-autoapi",
  "sphinx-codeautolink",
  "sphinx-copybutton",
  "sphinx-intl",
  "sphinxcontrib-napoleon"
]

[project.urls]
"Homepage" = "https://xhydro.readthedocs.io/"
"Changelog" = "https://xhydro.readthedocs.io/en/stable/changes.html"
"Source" = "https://github.com/hydrologie/xhydro"
"Issue tracker" = "https://github.com/hydrologie/xhydro/issues"

[tool]

[tool.black]
target-version = [
  "py38",
  "py39",
  "py310",
  "py311",
  "py312"
]

[tool.bumpversion]
current_version = "0.3.4"
commit = true
commit_args = "--no-verify"
tag = false
tag_name = "v{new_version}"
allow_dirty = false
parse = "(?P<major>\\d+)\\.(?P<minor>\\d+)\\.(?P<patch>\\d+)(\\-(?P<release>[a-z]+)(\\.(?P<build>\\d+)))?"
serialize = [
  "{major}.{minor}.{patch}-{release}.{build}",
  "{major}.{minor}.{patch}"
]

[[tool.bumpversion.files]]
filename = "xhydro/__init__.py"
search = "__version__ = \"{current_version}\""
replace = "__version__ = \"{new_version}\""

[[tool.bumpversion.files]]
filename = "tests/test_xhydro.py"
search = "__version__ = \"{current_version}\""
replace = "__version__ = \"{new_version}\""

[[tool.bumpversion.files]]
filename = ".cruft.json"
search = "\"version\": \"{current_version}\""
replace = "\"version\": \"{new_version}\""

[tool.bumpversion.parts.build]
independent = false

[tool.bumpversion.parts.release]
optional_value = "release"
values = [
  "dev",
  "release"
]

[tool.coverage.run]
relative_files = true
include = ["xhydro/*"]
omit = ["tests/*.py"]

[tool.flit.sdist]
include = [
  ".zenodo.json",
  "AUTHORS.rst",
  "CHANGES.rst",
  "CONTRIBUTING.rst",
  "LICENSE",
  "Makefile",
  "README.rst",
  "environment-dev.yml",
  "environment.yml",
  "docs/_static/_images/*.gif",
  "docs/_static/_images/*.jpg",
  "docs/_static/_images/*.png",
  "docs/_static/_images/*.rst",
  "docs/Makefile",
  "docs/conf.py",
  "docs/make.bat",
  "tests/*.py",
  "tox.ini",
  "xhydro",
  "xhydro/testing/registry.txt"
]
exclude = [
  "*.py[co]",
  "__pycache__",
  ".coveralls.yml",
  ".editorconfig",
  ".flake8",
  ".gitignore",
  ".pre-commit-config.yaml",
  ".readthedocs.yml",
  ".yamllint.yaml",
  "Makefile",
  "docs/_*",
  "docs/apidoc/modules.rst",
  "docs/apidoc/xhydro*.rst",
  "docs/locales",
  "xhydro/testing/data/*"
]

[tool.isort]
profile = "black"
py_version = 38

[tool.mypy]
python_version = 3.8
show_error_codes = true
warn_return_any = true
warn_unused_configs = true

[[tool.mypy.overrides]]
module = []
ignore_missing_imports = true

[tool.numpydoc_validation]
checks = [
  "all", # report on all checks, except the below
  "ES01",
  "EX01",
  "GL01",
  "SA01"
]
exclude = [
  # don't report on objects that match any of these regex
  '\.undocumented_method$',
  '\.__repr__$',
  # any object starting with an underscore is a private object
  '\._\w+'
]

[tool.pytest.ini_options]
addopts = [
  "--verbose",
  "--color=yes"
]
filterwarnings = ["ignore::UserWarning"]
testpaths = "tests"
markers = [
  "requires_docs: mark tests that can only be run with documentation present (deselect with '-m \"not requires_docs\"')"
]

[tool.ruff]
src = ["xhydro"]
line-length = 150
target-version = "py38"
exclude = [
  ".eggs",
  ".git",
  "build",
  "docs",
  "tests"
]

[tool.ruff.format]
line-ending = "auto"

[tool.ruff.lint]
ignore = [
  "D205",
  "D400",
  "D401"
]
select = [
  "C9",
  "D",
  "E",
  "F",
  "W"
]

[tool.ruff.lint.flake8-bandit]
check-typed-exception = true

[tool.ruff.lint.isort]
known-first-party = ["xhydro"]
case-sensitive = true
detect-same-package = false
lines-after-imports = 1
no-lines-before = ["future", "standard-library"]

[tool.ruff.lint.mccabe]
max-complexity = 15

[tool.ruff.lint.per-file-ignores]
"xhydro/**/__init__.py" = ["F401", "F403"]
"tests/**/*.py" = ["D100", "D101", "D102", "D103"]

[tool.ruff.lint.pycodestyle]
max-doc-length = 180

[tool.ruff.lint.pydocstyle]
convention = "numpy"<|MERGE_RESOLUTION|>--- conflicted
+++ resolved
@@ -42,18 +42,11 @@
   "pydantic>=2.0,<2.5.3",
   "spotpy",
   "statsmodels",
-<<<<<<< HEAD
-  "xarray",
-  "xclim>=0.47.0",
-  "xdatasets>=0.3.1",
-  "xscen>=0.7.1",
-  "ravenpy"
-=======
+  "ravenpy",
   "xarray>=2023.11.0",
   "xclim>=0.48.2",
   "xdatasets>=0.3.5",
-  "xscen>=0.8.3"
->>>>>>> 4c990af8
+  "xscen>=0.8.3",
 ]
 
 [project.optional-dependencies]

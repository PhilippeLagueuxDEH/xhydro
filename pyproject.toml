[build-system]
requires = ["flit_core >=3.8,<4"]
build-backend = "flit_core.buildapi"

[project]
name = "xhydro"
authors = [
  {name = "Thomas-Charles Fortier Filion", email = "tcff_hydro@outlook.com"},
  {name = "Gabriel Rondeau-Genesse", email = "rondeau-genesse.gabriel@ouranos.ca"},
  {name = "Sébastien Langlois"}
]
maintainers = [
  {name = "Trevor James Smith", email = "smith.trevorj@ouranos.ca"},
  {name = "Gabriel Rondeau-Genesse", email = "rondeau-genesse.gabriel@ouranos.ca"}
]
readme = {file = "README.rst", content-type = "text/x-rst"}
requires-python = ">=3.9.0"
keywords = ["xhydro"]
license = {file = "LICENSE"}
classifiers = [
  "Development Status :: 2 - Pre-Alpha",
  "Intended Audience :: Developers",
  "Intended Audience :: Science/Research",
  "License :: OSI Approved :: Apache Software License",
  "Natural Language :: English",
  "Operating System :: OS Independent",
  "Programming Language :: Python :: 3",
  "Programming Language :: Python :: 3 :: Only",
  "Programming Language :: Python :: 3.9",
  "Programming Language :: Python :: 3.10",
  "Programming Language :: Python :: 3.11",
  "Programming Language :: Python :: 3.12",
  "Programming Language :: Python :: Implementation :: CPython",
  "Topic :: Scientific/Engineering :: GIS",
  "Topic :: Scientific/Engineering :: Hydrology"
]
dynamic = ["description", "version"]
dependencies = [
  # Don't forget to sync changes between environment.yml, environment-dev.yml, and pyproject.toml!
  "cartopy",
  "geopandas",
  "intake <2.0.0", # This should be set by xdatasets once on conda-forge
  "intake-esm !=2024.2.6", # pin needed for intake-esm (dependency of xscen) to work with Python3.9
  "leafmap",
  "numpy",
<<<<<<< HEAD
  "pandas",
  "pooch>=1.8.0",
  "pydantic>=2.0,<2.5.3",
  "pyyaml",
=======
  "planetary-computer",
  "pooch >=1.8.0",
  "pydantic >=2.0,<2.5.3",
  "pystac",
  "pystac-client",
  "rasterio",
>>>>>>> b097c8e7
  "spotpy",
  "stackstac",
  "statsmodels",
  "tqdm",
  "xarray >=2023.11.0",
  "xclim >=0.48.2",
  "xdatasets >=0.3.5",
  "xscen >=0.8.3"
]

[project.optional-dependencies]
dev = [
  # Dev tools and testing
  "pip >=23.3.0",
  "bump-my-version >=0.18.3",
  "watchdog >=3.0.0",
  "flake8 >=7.0.0",
  "flake8-alphabetize >=0.0.21",
  "flake8-rst-docstrings >=0.3.0",
  "flit >=3.9.0",
  "tox >=4.5.1",
  "coverage >=6.2.2,<8.0.0",
  "coveralls >=3.3.1",
  "pytest >=7.3.1",
  "pytest-cov >=4.0.0",
  "black ==24.3.0",
  "blackdoc ==0.3.9",
  "isort ==5.13.2",
  "pre-commit >=3.3.2",
  "ruff >=0.2.0"
]
docs = [
  # Documentation and examples
  "furo",
  "hvplot",
  "ipykernel",
  "ipython",
  "jupyter_client",
  "nbsphinx",
  "nbval",
  "sphinx",
  "sphinx-autoapi",
  "sphinx-codeautolink",
  "sphinx-copybutton",
  "sphinx-intl",
  "sphinxcontrib-napoleon",
  "xagg"
]

[project.urls]
"Homepage" = "https://xhydro.readthedocs.io/"
"Changelog" = "https://xhydro.readthedocs.io/en/stable/changes.html"
"Source" = "https://github.com/hydrologie/xhydro"
"Issue tracker" = "https://github.com/hydrologie/xhydro/issues"

[tool]

[tool.black]
target-version = [
  "py38",
  "py39",
  "py310",
  "py311",
  "py312"
]

[tool.bumpversion]
current_version = "0.3.5-dev.1"
commit = true
commit_args = "--no-verify"
tag = false
tag_name = "v{new_version}"
allow_dirty = false
parse = "(?P<major>\\d+)\\.(?P<minor>\\d+)\\.(?P<patch>\\d+)(\\-(?P<release>[a-z]+)(\\.(?P<build>\\d+)))?"
serialize = [
  "{major}.{minor}.{patch}-{release}.{build}",
  "{major}.{minor}.{patch}"
]

[[tool.bumpversion.files]]
filename = "xhydro/__init__.py"
search = "__version__ = \"{current_version}\""
replace = "__version__ = \"{new_version}\""

[[tool.bumpversion.files]]
filename = "tests/test_xhydro.py"
search = "__version__ = \"{current_version}\""
replace = "__version__ = \"{new_version}\""

[[tool.bumpversion.files]]
filename = ".cruft.json"
search = "\"version\": \"{current_version}\""
replace = "\"version\": \"{new_version}\""

[tool.bumpversion.parts.build]
independent = false

[tool.bumpversion.parts.release]
optional_value = "release"
values = [
  "dev",
  "release"
]

[tool.coverage.run]
relative_files = true
include = ["xhydro/*"]
omit = ["tests/*.py"]

[tool.flit.sdist]
include = [
  ".zenodo.json",
  "AUTHORS.rst",
  "CHANGES.rst",
  "CONTRIBUTING.rst",
  "LICENSE",
  "Makefile",
  "README.rst",
  "environment-dev.yml",
  "environment.yml",
  "docs/_static/_images/*.gif",
  "docs/_static/_images/*.jpg",
  "docs/_static/_images/*.png",
  "docs/_static/_images/*.rst",
  "docs/Makefile",
  "docs/conf.py",
  "docs/make.bat",
  "tests/*.py",
  "tox.ini",
  "xhydro",
  "xhydro/testing/registry.txt"
]
exclude = [
  "*.py[co]",
  "__pycache__",
  ".coveralls.yml",
  ".editorconfig",
  ".flake8",
  ".gitignore",
  ".pre-commit-config.yaml",
  ".readthedocs.yml",
  ".yamllint.yaml",
  "Makefile",
  "docs/_*",
  "docs/apidoc/modules.rst",
  "docs/apidoc/xhydro*.rst",
  "docs/locales",
  "xhydro/testing/data/*"
]

[tool.isort]
profile = "black"
py_version = 38

[tool.mypy]
python_version = 3.8
show_error_codes = true
warn_return_any = true
warn_unused_configs = true

[[tool.mypy.overrides]]
module = []
ignore_missing_imports = true

[tool.numpydoc_validation]
checks = [
  "all", # report on all checks, except the below
  "ES01",
  "EX01",
  "GL01",
  "SA01"
]
exclude = [
  # don't report on objects that match any of these regex
  '\.undocumented_method$',
  '\.__repr__$',
  # any object starting with an underscore is a private object
  '\._\w+'
]

[tool.pytest.ini_options]
addopts = [
  "--color=yes",
  "--verbose"
]
filterwarnings = ["ignore::UserWarning"]
testpaths = "tests"
markers = [
  "requires_docs: mark tests that can only be run with documentation present (deselect with '-m \"not requires_docs\"')"
]

[tool.ruff]
src = ["xhydro"]
line-length = 150
target-version = "py38"
exclude = [
  ".eggs",
  ".git",
  "build",
  "docs",
  "tests"
]

[tool.ruff.format]
line-ending = "auto"

[tool.ruff.lint]
ignore = [
  "D205",
  "D400",
  "D401"
]
select = [
  "C9",
  "D",
  "E",
  "F",
  "W"
]

[tool.ruff.lint.flake8-bandit]
check-typed-exception = true

[tool.ruff.lint.isort]
known-first-party = ["xhydro"]
case-sensitive = true
detect-same-package = false
lines-after-imports = 1
no-lines-before = ["future", "standard-library"]

[tool.ruff.lint.mccabe]
max-complexity = 15

[tool.ruff.lint.per-file-ignores]
"xhydro/**/__init__.py" = ["F401", "F403"]
"tests/**/*.py" = ["D100", "D101", "D102", "D103"]

[tool.ruff.lint.pycodestyle]
max-doc-length = 180

[tool.ruff.lint.pydocstyle]
convention = "numpy"<|MERGE_RESOLUTION|>--- conflicted
+++ resolved
@@ -43,19 +43,14 @@
   "intake-esm !=2024.2.6", # pin needed for intake-esm (dependency of xscen) to work with Python3.9
   "leafmap",
   "numpy",
-<<<<<<< HEAD
   "pandas",
-  "pooch>=1.8.0",
-  "pydantic>=2.0,<2.5.3",
-  "pyyaml",
-=======
   "planetary-computer",
   "pooch >=1.8.0",
   "pydantic >=2.0,<2.5.3",
   "pystac",
   "pystac-client",
+  "pyyaml",
   "rasterio",
->>>>>>> b097c8e7
   "spotpy",
   "stackstac",
   "statsmodels",

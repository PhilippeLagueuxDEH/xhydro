--- conflicted
+++ resolved
@@ -2,16 +2,12 @@
 channels:
   - conda-forge
 dependencies:
-<<<<<<< HEAD
-  - python >=3.9,<3.11
-  - xarray
-=======
   - python >=3.9,<3.12
->>>>>>> 046b0ea6
   # Don't forget to sync the changes here with environment.yml!
   # Main packages
+  - xarray
+  - xclim >=0.45.0
   - xscen
-  - xclim >=0.45.0
   # Dev
   - bump2version
   - coveralls

--- conflicted
+++ resolved
@@ -43,7 +43,6 @@
       actions: read
       contents: write
     steps:
-<<<<<<< HEAD
       - name: Harden Runner
         uses: step-security/harden-runner@eb238b55efaa70779f274895e782ed17c84f2895 # v2.6.1
         with:
@@ -53,10 +52,7 @@
             files.pythonhosted.org:443
             github.com:443
             pypi.org:443
-      - uses: actions/checkout@v4
-=======
       - uses: actions/checkout@v4.1.1
->>>>>>> 2075735f
         with:
           persist-credentials: false
       - uses: actions/setup-python@v5.0.0

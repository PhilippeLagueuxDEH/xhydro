--- conflicted
+++ resolved
@@ -29,11 +29,7 @@
     hooks:
       - id: rst-inline-touching-normal
   - repo: https://github.com/psf/black-pre-commit-mirror
-<<<<<<< HEAD
-    rev: 23.12.0
-=======
     rev: 23.12.1
->>>>>>> ee25ba85
     hooks:
       - id: black
   - repo: https://github.com/PyCQA/isort
@@ -60,11 +56,7 @@
     rev: v0.3.9
     hooks:
       - id: blackdoc
-<<<<<<< HEAD
-        additional_dependencies: [ 'black==23.12.0' ]
-=======
         additional_dependencies: [ 'black==23.12.1' ]
->>>>>>> ee25ba85
   - repo: https://github.com/adrienverge/yamllint.git
     rev: v1.33.0
     hooks:

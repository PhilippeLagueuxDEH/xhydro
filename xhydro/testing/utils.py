"""Utilities for testing and releasing xhydro."""

import os
import re
import shutil
from io import StringIO
from pathlib import Path
from typing import Optional, TextIO, Union

import numpy as np
import pandas as pd
import xarray as xr
import yaml
from xclim.testing.helpers import test_timeseries as timeseries

__all__ = [
    "fake_hydrotel_project",
    "publish_release_notes",
]


def fake_hydrotel_project(
<<<<<<< HEAD
    directory: Union[str, os.PathLike],
    name: str,
=======
    project_dir: Union[str, os.PathLike],
>>>>>>> 9ef89174
    *,
    meteo: Union[bool, xr.Dataset] = False,
    debit_aval: Union[bool, xr.Dataset] = False,
):
    """Create a fake Hydrotel project in the given directory.

    Parameters
    ----------
<<<<<<< HEAD
    directory : str or os.PathLike
        Directory where the project will be created.
    name : str
        Name of the project.
=======
    project_dir : str or os.PathLike
        Directory where the project will be created.
>>>>>>> 9ef89174
    meteo : bool or xr.Dataset
        Fake meteo timeseries. If True, a 2-year timeseries is created. Alternatively, provide a Dataset.
        Leave as False to create a fake file.
    debit_aval : bool or xr.Dataset
        Fake debit_aval timeseries. If True, a 2-year timeseries is created. Alternatively, provide a Dataset.
        Leave as False to create a fake file.

    Notes
    -----
    Uses the directory structure specified in xhydro/testing/data/hydrotel_structure.yml.
    Most files are fake, except for the projet.csv, simulation.csv and output.csv files, which are filled with
    default options taken from xhydro/modelling/data/hydrotel_defaults/.
    """
<<<<<<< HEAD
    project_dir = Path(directory) / name
=======
    project_dir = Path(project_dir)

>>>>>>> 9ef89174
    with open(Path(__file__).parent / "data" / "hydrotel_structure.yml") as f:
        struc = yaml.safe_load(f)["structure"]

    default_csv = (
        Path(__file__).parent.parent / "modelling" / "data" / "hydrotel_defaults"
    )

    project_dir.mkdir(exist_ok=True, parents=True)
    for k, v in struc.items():
        if k != "_main":
            project_dir.joinpath(k).mkdir(exist_ok=True, parents=True)
            for file in v:
                if file in ["simulation.csv", "output.csv"]:
                    shutil.copy(default_csv / file, project_dir / k / file)
                elif file is not None and Path(file).suffix not in [".nc", ".config"]:
                    (project_dir / k / file).touch()
    for file in struc["_main"]:
        if file in ["SLNO.csv"]:
            shutil.copy(default_csv / "project.csv", project_dir / file)
        elif file is not None:
            (project_dir / file).touch()

    # Create fake meteo and debit_aval files
    if isinstance(meteo, bool) and meteo:
        meteo = timeseries(
            np.zeros(365 * 2),
            start="2001-01-01",
            freq="D",
            variable="tasmin",
            as_dataset=True,
            units="degC",
        )
        meteo["tasmax"] = timeseries(
            np.ones(365 * 2),
            start="2001-01-01",
            freq="D",
            variable="tasmax",
            units="degC",
        )
        meteo["pr"] = timeseries(
            np.ones(365 * 2) * 10,
            start="2001-01-01",
            freq="D",
            variable="pr",
            units="mm",
        )
        meteo = meteo.expand_dims("stations").assign_coords(stations=["010101"])
        meteo = meteo.assign_coords(coords={"lat": 46, "lon": -77, "z": 0})
        for c in ["lat", "lon", "z"]:
            meteo[c] = meteo[c].expand_dims("stations")
    if isinstance(meteo, xr.Dataset):
        meteo.to_netcdf(project_dir / "meteo" / "SLNO_meteo_GC3H.nc")
        cfg = pd.Series(
            {
                "TYPE (STATION/GRID/GRID_EXTENT)": "STATION",
                "STATION_DIM_NAME": "stations",
                "LATITUDE_NAME": "lat",
                "LONGITUDE_NAME": "lon",
                "ELEVATION_NAME": "z",
                "TIME_NAME": "time",
                "TMIN_NAME": "tasmin",
                "TMAX_NAME": "tasmax",
                "PRECIP_NAME": "pr",
            }
        )
        cfg.to_csv(
            project_dir / "meteo" / "SLNO_meteo_GC3H.nc.config",
            sep=";",
            header=False,
            columns=[0],
        )
    else:
        (project_dir / "meteo" / "SLNO_meteo_GC3H.nc").touch()
        (project_dir / "meteo" / "SLNO_meteo_GC3H.nc.config").touch()

    if isinstance(debit_aval, bool) and debit_aval:
        debit_aval = timeseries(
            np.zeros(365 * 2),
            start="2001-01-01",
            freq="D",
            variable="streamflow",
            as_dataset=True,
        )
        debit_aval = debit_aval.expand_dims("troncon").assign_coords(troncon=[0])
        debit_aval = debit_aval.assign_coords(coords={"idtroncon": 0})
        debit_aval["idtroncon"] = debit_aval["idtroncon"].expand_dims("troncon")
        debit_aval = debit_aval.rename({"streamflow": "debit_aval"})
        debit_aval["debit_aval"].attrs = {
            "units": "m3/s",
            "description": "Debit en aval du troncon",
        }
        # Add attributes to the dataset
        debit_aval.attrs = {
            "initial_simulation_path": "path/to/initial/simulation",
        }
    if isinstance(debit_aval, xr.Dataset):
        debit_aval.to_netcdf(
            project_dir / "simulation" / "simulation" / "resultat" / "debit_aval.nc"
        )
    else:
        (
            project_dir / "simulation" / "simulation" / "resultat" / "debit_aval.nc"
        ).touch()


def publish_release_notes(
    style: str = "md",
    file: Optional[Union[os.PathLike, StringIO, TextIO]] = None,
    changes: Union[str, os.PathLike] = None,
) -> Optional[str]:
    """Format release history in Markdown or ReStructuredText.

    Parameters
    ----------
    style : {"rst", "md"}
        Use ReStructuredText (`rst`) or Markdown (`md`) formatting. Default: Markdown.
    file : {os.PathLike, StringIO, TextIO}, optional
        If provided, prints to the given file-like object. Otherwise, returns a string.
    changes : {str, os.PathLike}, optional
        If provided, manually points to the file where the changelog can be found.
        Assumes a relative path otherwise.

    Returns
    -------
    str or None
        Formatted release notes as a string, if `file` is not provided.

    Notes
    -----
    This function exists solely for development purposes.
    Adapted from xclim.testing.utils.publish_release_notes.
    """
    if isinstance(changes, (str, Path)):
        changes_file = Path(changes).absolute()
    else:
        changes_file = Path(__file__).absolute().parents[2].joinpath("CHANGES.rst")

    if not changes_file.exists():
        raise FileNotFoundError("Changes file not found in xhydro file tree.")

    with open(changes_file) as hf:
        changes = hf.read()

    if style == "rst":
        hyperlink_replacements = {
            r":issue:`([0-9]+)`": r"`GH/\1 <https://github.com/hydrologie/xhydro/issues/\1>`_",
            r":pull:`([0-9]+)`": r"`PR/\1 <https://github.com/hydrologie/xhydro/pull/\>`_",
            r":user:`([a-zA-Z0-9_.-]+)`": r"`@\1 <https://github.com/\1>`_",
        }
    elif style == "md":
        hyperlink_replacements = {
            r":issue:`([0-9]+)`": r"[GH/\1](https://github.com/hydrologie/xhydro/issues/\1)",
            r":pull:`([0-9]+)`": r"[PR/\1](https://github.com/hydrologie/xhydro/pull/\1)",
            r":user:`([a-zA-Z0-9_.-]+)`": r"[@\1](https://github.com/\1)",
        }
    else:
        raise NotImplementedError(f"Style {style} not implemented.")

    for search, replacement in hyperlink_replacements.items():
        changes = re.sub(search, replacement, changes)

    if style == "md":
        changes = changes.replace("=========\nChangelog\n=========", "# Changelog")

        titles = {r"\n(.*?)\n([\-]{1,})": "-", r"\n(.*?)\n([\^]{1,})": "^"}
        for title_expression, level in titles.items():
            found = re.findall(title_expression, changes)
            for grouping in found:
                fixed_grouping = (
                    str(grouping[0]).replace("(", r"\(").replace(")", r"\)")
                )
                search = rf"({fixed_grouping})\n([\{level}]{'{' + str(len(grouping[1])) + '}'})"
                replacement = f"{'##' if level=='-' else '###'} {grouping[0]}"
                changes = re.sub(search, replacement, changes)

        link_expressions = r"[\`]{1}([\w\s]+)\s<(.+)>`\_"
        found = re.findall(link_expressions, changes)
        for grouping in found:
            search = rf"`{grouping[0]} <.+>`\_"
            replacement = f"[{str(grouping[0]).strip()}]({grouping[1]})"
            changes = re.sub(search, replacement, changes)

    if not file:
        return changes
    if isinstance(file, (Path, os.PathLike)):
        file = Path(file).open("w")
    print(changes, file=file)<|MERGE_RESOLUTION|>--- conflicted
+++ resolved
@@ -20,12 +20,7 @@
 
 
 def fake_hydrotel_project(
-<<<<<<< HEAD
-    directory: Union[str, os.PathLike],
-    name: str,
-=======
     project_dir: Union[str, os.PathLike],
->>>>>>> 9ef89174
     *,
     meteo: Union[bool, xr.Dataset] = False,
     debit_aval: Union[bool, xr.Dataset] = False,
@@ -34,15 +29,8 @@
 
     Parameters
     ----------
-<<<<<<< HEAD
-    directory : str or os.PathLike
-        Directory where the project will be created.
-    name : str
-        Name of the project.
-=======
     project_dir : str or os.PathLike
         Directory where the project will be created.
->>>>>>> 9ef89174
     meteo : bool or xr.Dataset
         Fake meteo timeseries. If True, a 2-year timeseries is created. Alternatively, provide a Dataset.
         Leave as False to create a fake file.
@@ -56,12 +44,8 @@
     Most files are fake, except for the projet.csv, simulation.csv and output.csv files, which are filled with
     default options taken from xhydro/modelling/data/hydrotel_defaults/.
     """
-<<<<<<< HEAD
-    project_dir = Path(directory) / name
-=======
     project_dir = Path(project_dir)
 
->>>>>>> 9ef89174
     with open(Path(__file__).parent / "data" / "hydrotel_structure.yml") as f:
         struc = yaml.safe_load(f)["structure"]
 

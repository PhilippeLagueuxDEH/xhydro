<<<<<<< HEAD
"""Hydrological modelling framework.

This collection of functions should serve as the main entry point for
hydrological modelling. The entire framework is based on the "model_config"
object. This object is meant to be a container that can be used as needed by
any hydrologic model. For example, it can store datasets directly, paths to
datasets (nc files or other), csv files, basically anything that can be stored
in a dictionary.

It then becomes the user's responsibility to ensure that required data for a
given model be provided in the model_config object both in the data preparation
stage and in the hydrological model implementation. This can be addressed by
a set of pre-defined codes for given model structures. This present package
(hydrological_modelling.py) should contain the logic to:

    1. From the model_config["model_name"] key, select the appropriate function
       (hydrological model) to run.
    2. Pass the model_config object to the correct hydrological modelling
       function.
    3. Parse the model_config object to extract required data for the given
       model, such as: parameters, meteorological data, paths to input files, and catchment characteristics as required
    4. Run the hydrological model with the given data
    5. Return the streamflow (Qsim).

This will make it very easy to add hydrological models, no matter their
complexity. It will also make it easy for newer Python users to implement
models as the logic is clearly exposed and does not make use of complex classes
or other dynamic objects. Models can be added here, and a specific routine
should also be defined to produce the required model_config for each model.

Once this is accomplished, running the model from a model_config object becomes
trivial and allows for easy calibration, regionalisation, analysis and any
other type of interaction.
"""

import tempfile
from pathlib import Path

import numpy as np
import pandas as pd
import xarray as xr
from ravenpy import OutputReader
from ravenpy.config import commands as rc
from ravenpy.config.emulators import GR4JCN, HBVEC, HMETS, HYPR, SACSMA, Blended, Mohyse
from ravenpy.ravenpy import run

__all__ = ["get_hydrological_model_inputs", "run_hydrological_model"]


def run_hydrological_model(model_config: dict):
    """Hydrological model selector.

    This is the main hydrological model selector. This is the code that looks
    at the "model_config["model_name"]" keyword and calls the appropriate
    hydrological model function.
=======
"""Hydrological modelling framework."""

import inspect
from copy import deepcopy

from ._hydrotel import Hydrotel
from ._simplemodels import DummyModel

__all__ = ["get_hydrological_model_inputs", "hydrological_model"]


def hydrological_model(model_config):
    """Initialize an instance of a hydrological model.
>>>>>>> c4e1b213

    Parameters
    ----------
    model_config : dict
        A dictionary containing the configuration for the hydrological model.
        Must contain a key "model_name" with the name of the model to use: "Hydrotel".
        The required keys depend on the model being used. Use the function
        `get_hydrological_model_inputs` to get the required keys for a given model.

    Returns
    -------
    Hydrotel or DummyModel
        An instance of the hydrological model.
    """
    if "model_name" not in model_config:
        raise ValueError("The model name must be provided in the model configuration.")

<<<<<<< HEAD
    elif model_config["model_name"].lower() in [
        "gr4jcn",
        "hmets",
        "mohyse",
        "hbvec",
        "hypr",
        "sacsma",
        "blended",
    ]:
        qsim = _ravenpy_model(model_config)

    elif model_config["model_name"] == "ADD_OTHER_HERE":
        # ADD OTHER MODELS HERE
        qsim = 0
    else:
        raise NotImplementedError(
            f"The model '{model_config['model_name']}' is not recognized."
        )
=======
    model_config = deepcopy(model_config)
    model_name = model_config.pop("model_name")
>>>>>>> c4e1b213

    if model_name == "Hydrotel":
        return Hydrotel(**model_config)
    elif model_name == "Dummy":
        return DummyModel(**model_config)
    else:
        raise NotImplementedError(f"The model '{model_name}' is not recognized.")


def get_hydrological_model_inputs(
    model_name, required_only: bool = False
) -> tuple[dict, str]:
    """Get the required inputs for a given hydrological model.

    Parameters
    ----------
    model_name : str
        The name of the hydrological model to use.
        Currently supported models are: "Hydrotel".
    required_only : bool
        If True, only the required inputs will be returned.

    Returns
    -------
    dict
        A dictionary containing the required configuration for the hydrological model.
    str
        The documentation for the hydrological model.
    """
    if model_name == "Dummy":
<<<<<<< HEAD
        required_config = dict(
            precip="Daily precipitation in mm.",
            temperature="Daily average air temperature in °C",
            drainage_area="Drainage area of the catchment, km²",
            parameters="Model parameters, length 3",
        )
    elif model_name.lower() in [
        "gr4jcn",
        "hmets",
        "mohyse",
        "hbvec",
        "hypr",
        "sacsma",
        "blended",
    ]:
        # TODO ADD THIS
        required_config = dict(
            temperature="Daily average air temperature in °C.",
            precip="Daily precipitation in mm.",
            drainage_area="Drainage area of the catchment, km²",
        )
    elif model_name == "ADD_OTHER_HERE":
        # ADD OTHER MODELS HERE
        required_config = {}

=======
        model = DummyModel
    elif model_name == "Hydrotel":
        model = Hydrotel
>>>>>>> c4e1b213
    else:
        raise NotImplementedError(f"The model '{model_name}' is not recognized.")

    all_config = inspect.getfullargspec(model.__init__).annotations
    if required_only:
        all_config = {
            k: v
            for k, v in all_config.items()
            if k in inspect.getfullargspec(model.__init__).args
        }

    # Add the model name to the configuration
    all_config = {"model_name": model_name, **all_config}

<<<<<<< HEAD
def _dummy_model(model_config: dict):
    """Dummy model.

    Dummy model to show the implementation we should be aiming for. Each model
    will have its own required data that users can pass.

    Parameters
    ----------
    model_config : dict
        The model configuration object that contains all info to run the model.
        The model function called to run this model shouls always use this object
        and read-in data it requires. It will be up to the user to provide the
        data that the model requires.

    Returns
    -------
    xr.Dataset
        Simulated streamflow from the model, in xarray Dataset format.
    """
    # Parse the model_config object to extract required information
    precip = model_config["precip"]
    temperature = model_config["temperature"]
    area = model_config["drainage_area"]
    x = model_config["parameters"]

    # Run the dummy model using these data. Keeping it simple to calculate by
    # hand to ensure the calibration algorithm is working correctly and data
    # are handled correctly
    qsim = np.empty(len(precip))
    for t in range(0, len(precip)):
        qsim[t] = (precip[t] * x[0] + abs(temperature[t]) * x[1]) * x[2] * area

    # For this model, we can convert to xr.dataset by supposing dates. Other
    # models will require some dates in some form (to add to QC checks) in their
    # inputs.
    time = pd.date_range("2024-01-01", periods=len(precip))
    qsim = xr.Dataset(
        data_vars=dict(
            qsim=(["time"], qsim),
        ),
        coords=dict(time=time),
        attrs=dict(description="streamflow simulated by the Dummy Model"),
    )

    return qsim


def _ravenpy_model(model_config: dict):

    # Create HRU object for ravenpy based on catchment properties
    hru = dict(
        area=model_config["drainage_area"],
        elevation=model_config["elevation"],
        latitude=model_config["latitude"],
        longitude=model_config["longitude"],
        hru_type="land",
    )

    # Create the emulator configuration
    default_emulator_config = dict(
        HRUs=[hru],
        StartDate=model_config["start_date"],
        EndDate=model_config["end_date"],
        ObservationData=[
            rc.ObservationData.from_nc(
                model_config["qobs_path"], alt_names=model_config["alt_names_flow"]
            )
        ],
        Gauge=[
            rc.Gauge.from_nc(
                model_config[
                    "meteo_file"
                ],  # Chemin d'accès au fichier contenant la météo
                data_type=model_config[
                    "data_type"
                ],  # Liste de toutes les variables contenues dans le fichier
                alt_names=model_config[
                    "alt_names_meteo"
                ],  # Mapping entre les noms des variables requises et celles dans le fichier.
                data_kwds=model_config["meteo_station_properties"],
            )
        ],
        RainSnowFraction="RAINSNOW_DINGMAN",
        Evaporation="PET_PRIESTLEY_TAYLOR",
    )

    model_name = model_config["model_name"].lower()

    if model_name == "gr4jcn":
        m = GR4JCN(params=model_config["parameters"], **default_emulator_config)
    elif model_name == "hmets":
        m = HMETS(params=model_config["parameters"], **default_emulator_config)
    elif model_name == "mohyse":
        m = Mohyse(params=model_config["parameters"], **default_emulator_config)
    elif model_name == "hbvec":
        default_emulator_config.pop("RainSnowFraction")
        m = HBVEC(params=model_config["parameters"], **default_emulator_config)
    elif model_name == "hypr":
        m = HYPR(params=model_config["parameters"], **default_emulator_config)
    elif model_name == "sacsma":
        m = SACSMA(params=model_config["parameters"], **default_emulator_config)
    elif model_name == "blended":
        m = Blended(params=model_config["parameters"], **default_emulator_config)
    else:
        raise ValueError("Hydrological model is an unknown Ravenpy variant.")

    workdir = Path(tempfile.mkdtemp(prefix="NB4"))
    m.write_rv(workdir=workdir)

    outputs_path = run(modelname="raven", configdir=workdir)
    outputs = OutputReader(path=outputs_path)

    qsim = xr.open_dataset(outputs.files["hydrograph"]).q_sim.to_dataset(name="qsim")

    if "nbasins" in qsim.dims:
        qsim = qsim.squeeze()

    return qsim
=======
    return all_config, model.__doc__
>>>>>>> c4e1b213
<|MERGE_RESOLUTION|>--- conflicted
+++ resolved
@@ -1,39 +1,10 @@
-<<<<<<< HEAD
-"""Hydrological modelling framework.
-
-This collection of functions should serve as the main entry point for
-hydrological modelling. The entire framework is based on the "model_config"
-object. This object is meant to be a container that can be used as needed by
-any hydrologic model. For example, it can store datasets directly, paths to
-datasets (nc files or other), csv files, basically anything that can be stored
-in a dictionary.
-
-It then becomes the user's responsibility to ensure that required data for a
-given model be provided in the model_config object both in the data preparation
-stage and in the hydrological model implementation. This can be addressed by
-a set of pre-defined codes for given model structures. This present package
-(hydrological_modelling.py) should contain the logic to:
-
-    1. From the model_config["model_name"] key, select the appropriate function
-       (hydrological model) to run.
-    2. Pass the model_config object to the correct hydrological modelling
-       function.
-    3. Parse the model_config object to extract required data for the given
-       model, such as: parameters, meteorological data, paths to input files, and catchment characteristics as required
-    4. Run the hydrological model with the given data
-    5. Return the streamflow (Qsim).
-
-This will make it very easy to add hydrological models, no matter their
-complexity. It will also make it easy for newer Python users to implement
-models as the logic is clearly exposed and does not make use of complex classes
-or other dynamic objects. Models can be added here, and a specific routine
-should also be defined to produce the required model_config for each model.
-
-Once this is accomplished, running the model from a model_config object becomes
-trivial and allows for easy calibration, regionalisation, analysis and any
-other type of interaction.
-"""
-
+"""Hydrological modelling framework."""
+
+import inspect
+from copy import deepcopy
+
+from ._hydrotel import Hydrotel
+from ._simplemodels import DummyModel
 import tempfile
 from pathlib import Path
 
@@ -45,30 +16,11 @@
 from ravenpy.config.emulators import GR4JCN, HBVEC, HMETS, HYPR, SACSMA, Blended, Mohyse
 from ravenpy.ravenpy import run
 
-__all__ = ["get_hydrological_model_inputs", "run_hydrological_model"]
-
-
-def run_hydrological_model(model_config: dict):
-    """Hydrological model selector.
-
-    This is the main hydrological model selector. This is the code that looks
-    at the "model_config["model_name"]" keyword and calls the appropriate
-    hydrological model function.
-=======
-"""Hydrological modelling framework."""
-
-import inspect
-from copy import deepcopy
-
-from ._hydrotel import Hydrotel
-from ._simplemodels import DummyModel
-
 __all__ = ["get_hydrological_model_inputs", "hydrological_model"]
 
 
 def hydrological_model(model_config):
     """Initialize an instance of a hydrological model.
->>>>>>> c4e1b213
 
     Parameters
     ----------
@@ -83,32 +35,12 @@
     Hydrotel or DummyModel
         An instance of the hydrological model.
     """
+
     if "model_name" not in model_config:
         raise ValueError("The model name must be provided in the model configuration.")
 
-<<<<<<< HEAD
-    elif model_config["model_name"].lower() in [
-        "gr4jcn",
-        "hmets",
-        "mohyse",
-        "hbvec",
-        "hypr",
-        "sacsma",
-        "blended",
-    ]:
-        qsim = _ravenpy_model(model_config)
-
-    elif model_config["model_name"] == "ADD_OTHER_HERE":
-        # ADD OTHER MODELS HERE
-        qsim = 0
-    else:
-        raise NotImplementedError(
-            f"The model '{model_config['model_name']}' is not recognized."
-        )
-=======
     model_config = deepcopy(model_config)
     model_name = model_config.pop("model_name")
->>>>>>> c4e1b213
 
     if model_name == "Hydrotel":
         return Hydrotel(**model_config)
@@ -139,7 +71,7 @@
         The documentation for the hydrological model.
     """
     if model_name == "Dummy":
-<<<<<<< HEAD
+
         required_config = dict(
             precip="Daily precipitation in mm.",
             temperature="Daily average air temperature in °C",
@@ -164,12 +96,11 @@
     elif model_name == "ADD_OTHER_HERE":
         # ADD OTHER MODELS HERE
         required_config = {}
-
-=======
         model = DummyModel
+
     elif model_name == "Hydrotel":
         model = Hydrotel
->>>>>>> c4e1b213
+
     else:
         raise NotImplementedError(f"The model '{model_name}' is not recognized.")
 
@@ -184,7 +115,8 @@
     # Add the model name to the configuration
     all_config = {"model_name": model_name, **all_config}
 
-<<<<<<< HEAD
+    return all_config, model.__doc__
+
 def _dummy_model(model_config: dict):
     """Dummy model.
 
@@ -302,7 +234,4 @@
     if "nbasins" in qsim.dims:
         qsim = qsim.squeeze()
 
-    return qsim
-=======
-    return all_config, model.__doc__
->>>>>>> c4e1b213
+    return qsim
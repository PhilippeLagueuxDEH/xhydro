--- conflicted
+++ resolved
@@ -7,55 +7,55 @@
 import pytest
 import xarray as xr
 
-<<<<<<< HEAD
-from xhydro.modelling.hydrological_modelling import (
-    get_hydrological_model_inputs,
-    run_hydrological_model,
-)
-
-
-def test_hydrological_modelling():
-    """Test the hydrological models as they become online"""
-    # Test the dummy model
-    model_config = {
-        "precip": np.array([10, 11, 12, 13, 14, 15]),
-        "temperature": np.array([10, 3, -5, 1, 15, 0]),
-        "qobs": np.array([120, 130, 140, 150, 160, 170]),
-        "drainage_area": np.array([10]),
-        "model_name": "Dummy",
-        "parameters": np.array([5, 5, 5]),
-    }
-    qsim = run_hydrological_model(model_config)
-    assert qsim["qsim"].values[3] == 3500.00
-
-    # Test the exceptions for new models
-    model_config.update(model_name="ADD_OTHER_HERE")
-    qsim = run_hydrological_model(model_config)
-    assert qsim == 0
-
-
-def test_import_unknown_model():
-    """Test for unknown model"""
-    with pytest.raises(NotImplementedError) as pytest_wrapped_e:
-        model_config = {"model_name": "fake_model"}
-        _ = run_hydrological_model(model_config)
-        assert pytest_wrapped_e.type == NotImplementedError
-
-
-def test_get_unknown_model_requirements():
-    """Test for required inputs for models with unknown name"""
-    with pytest.raises(NotImplementedError) as pytest_wrapped_e:
-        model_name = "fake_model"
-        _ = get_hydrological_model_inputs(model_name)
-        assert pytest_wrapped_e.type == NotImplementedError
-
-
-def test_get_model_requirements():
-    """Test for required inputs for models"""
-    model_name = "Dummy"
-    required_config = get_hydrological_model_inputs(model_name)
-    print(required_config.keys())
-    assert len(required_config.keys()) == 4
+from xhydro.modelling import get_hydrological_model_inputs, hydrological_model
+
+
+class TestHydrologicalModelling:
+    def test_hydrological_modelling(self):
+        """Test the hydrological models as they become online"""
+        # Test the dummy model
+        model_config = {
+            "precip": np.array([10, 11, 12, 13, 14, 15]),
+            "temperature": np.array([10, 3, -5, 1, 15, 0]),
+            "qobs": np.array([120, 130, 140, 150, 160, 170]),
+            "drainage_area": np.array([10]),
+            "model_name": "Dummy",
+            "parameters": np.array([5, 5, 5]),
+        }
+        qsim = hydrological_model(model_config).run()
+        np.testing.assert_array_equal(qsim["streamflow"].values[3], 3500.00)
+
+    def test_import_unknown_model(self):
+        """Test for unknown model"""
+        with pytest.raises(NotImplementedError) as pytest_wrapped_e:
+            model_config = {"model_name": "fake_model"}
+            _ = hydrological_model(model_config).run()
+            assert pytest_wrapped_e.type == NotImplementedError
+
+    def test_missing_name(self):
+        with pytest.raises(ValueError, match="The model name must be provided"):
+            model_config = {"parameters": [1, 2, 3]}
+            hydrological_model(model_config).run()
+
+
+class TestHydrologicalModelRequirements:
+    def test_get_unknown_model_requirements(self):
+        """Test for required inputs for models with unknown name"""
+        with pytest.raises(NotImplementedError) as pytest_wrapped_e:
+            model_name = "fake_model"
+            _ = get_hydrological_model_inputs(model_name)
+            assert pytest_wrapped_e.type == NotImplementedError
+
+    @pytest.mark.parametrize("model_name", ["Dummy", "Hydrotel"])
+    def test_get_model_requirements(self, model_name):
+        """Test for required inputs for models"""
+        expected_keys = {"Dummy": (6, 6), "Hydrotel": (8, 3)}
+
+        all_config, _ = get_hydrological_model_inputs(model_name)
+        assert len(all_config.keys()) == expected_keys[model_name][0]
+
+        all_config, _ = get_hydrological_model_inputs(model_name, required_only=True)
+        assert len(all_config.keys()) == expected_keys[model_name][1]
 
 
 class TestRavenpyModels:
@@ -347,86 +347,19 @@
         qsim = run_hydrological_model(model_config)
 
         assert qsim["qsim"].shape == (1827,)
-=======
-from xhydro.modelling import get_hydrological_model_inputs, hydrological_model
-
-
-class TestHydrologicalModelling:
-    def test_hydrological_modelling(self):
-        """Test the hydrological models as they become online"""
-        # Test the dummy model
-        model_config = {
-            "precip": np.array([10, 11, 12, 13, 14, 15]),
-            "temperature": np.array([10, 3, -5, 1, 15, 0]),
-            "qobs": np.array([120, 130, 140, 150, 160, 170]),
-            "drainage_area": np.array([10]),
-            "model_name": "Dummy",
-            "parameters": np.array([5, 5, 5]),
-        }
-        qsim = hydrological_model(model_config).run()
-        np.testing.assert_array_equal(qsim["streamflow"].values[3], 3500.00)
-
-    def test_import_unknown_model(self):
-        """Test for unknown model"""
-        with pytest.raises(NotImplementedError) as pytest_wrapped_e:
-            model_config = {"model_name": "fake_model"}
-            _ = hydrological_model(model_config).run()
-            assert pytest_wrapped_e.type == NotImplementedError
-
-    def test_missing_name(self):
-        with pytest.raises(ValueError, match="The model name must be provided"):
-            model_config = {"parameters": [1, 2, 3]}
-            hydrological_model(model_config).run()
-
-
-class TestHydrologicalModelRequirements:
-    def test_get_unknown_model_requirements(self):
-        """Test for required inputs for models with unknown name"""
-        with pytest.raises(NotImplementedError) as pytest_wrapped_e:
-            model_name = "fake_model"
-            _ = get_hydrological_model_inputs(model_name)
-            assert pytest_wrapped_e.type == NotImplementedError
-
-    @pytest.mark.parametrize("model_name", ["Dummy", "Hydrotel"])
-    def test_get_model_requirements(self, model_name):
-        """Test for required inputs for models"""
-        expected_keys = {"Dummy": (6, 6), "Hydrotel": (8, 3)}
-
-        all_config, _ = get_hydrological_model_inputs(model_name)
-        assert len(all_config.keys()) == expected_keys[model_name][0]
-
-        all_config, _ = get_hydrological_model_inputs(model_name, required_only=True)
-        assert len(all_config.keys()) == expected_keys[model_name][1]
-
-
-class TestDummyModel:
-    def test_inputs(self):
-        model_config = {
-            "model_name": "Dummy",
-            "precip": np.array([10, 11, 12, 13, 14, 15]),
-            "temperature": np.array([10, 3, -5, 1, 15, 0]),
-            "qobs": np.array([120, 130, 140, 150, 160, 170]),
-            "drainage_area": np.array([10]),
-            "parameters": np.array([5, 5, 5]),
-        }
-        dummy = hydrological_model(model_config)
-        ds_in = dummy.get_inputs()
-        np.testing.assert_array_equal(ds_in.precip, model_config["precip"])
-        np.testing.assert_array_equal(ds_in.temperature, model_config["temperature"])
-        assert len(ds_in.time) == len(model_config["precip"])
-
-    def test_streamflow(self):
-        model_config = {
-            "model_name": "Dummy",
-            "precip": np.array([10, 11, 12, 13, 14, 15]),
-            "temperature": np.array([10, 3, -5, 1, 15, 0]),
-            "qobs": np.array([120, 130, 140, 150, 160, 170]),
-            "drainage_area": np.array([10]),
-            "parameters": np.array([5, 5, 5]),
-        }
-        dummy = hydrological_model(model_config)
-        ds_out = dummy.get_streamflow()
-        np.testing.assert_array_equal(ds_out["streamflow"].values[3], 3500.00)
-        assert dummy.qsim.equals(ds_out)
-        assert dummy.get_streamflow().equals(ds_out)
->>>>>>> c4e1b213
+
+
+def test_streamflow(self):
+    model_config = {
+        "model_name": "Dummy",
+        "precip": np.array([10, 11, 12, 13, 14, 15]),
+        "temperature": np.array([10, 3, -5, 1, 15, 0]),
+        "qobs": np.array([120, 130, 140, 150, 160, 170]),
+        "drainage_area": np.array([10]),
+        "parameters": np.array([5, 5, 5]),
+    }
+    dummy = hydrological_model(model_config)
+    ds_out = dummy.get_streamflow()
+    np.testing.assert_array_equal(ds_out["streamflow"].values[3], 3500.00)
+    assert dummy.qsim.equals(ds_out)
+    assert dummy.get_streamflow().equals(ds_out)
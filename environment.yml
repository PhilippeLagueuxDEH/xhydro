--- conflicted
+++ resolved
@@ -10,14 +10,10 @@
   - leafmap
   - numpy
   - pooch >=1.8.0
-<<<<<<< HEAD
-  - pydantic >=2.0,<2.5.3
+  - pydantic >=2.0,<2.5.3  # FIXME: Remove pin once our dependencies (xclim, xscen) support pydantic 2.5.3
   - pystac
   - rasterio
   - stackstac
-=======
-  - pydantic >=2.0,<2.5.3  # FIXME: Remove pin once our dependencies (xclim, xscen) support pydantic 2.5.3
->>>>>>> 6d214a7f
   - statsmodels
   - tqdm
   - xarray

name: xhydro
channels:
  - conda-forge
dependencies:
  - python >=3.9,<3.13
  # Don't forget to sync changes between environment.yml, environment-dev.yml, and pyproject.toml!
  # Main packages
  - cartopy
  - geopandas
  - leafmap
  - numpy
  - pooch >=1.8.0
  - pydantic >=2.0,<2.5.3  # FIXME: Remove pin once our dependencies (xclim, xscen) support pydantic 2.5.3
  - pystac
  - rasterio
  - spotpy
  - stackstac
  - statsmodels
<<<<<<< HEAD
  - tqdm
  - xarray
  - xclim >=0.47.0  # FIXME: Remove pin once our dependencies (xclim, xscen) support pandas 2.2.0
  - xscen >=0.7.1
=======
  - xarray >=2023.11.0
  - xclim >=0.48.2
  - xscen >=0.8.3
>>>>>>> 62ac4424
  - pip
  - pip:
    - xdatasets >=0.3.5<|MERGE_RESOLUTION|>--- conflicted
+++ resolved
@@ -16,16 +16,10 @@
   - spotpy
   - stackstac
   - statsmodels
-<<<<<<< HEAD
   - tqdm
-  - xarray
-  - xclim >=0.47.0  # FIXME: Remove pin once our dependencies (xclim, xscen) support pandas 2.2.0
-  - xscen >=0.7.1
-=======
   - xarray >=2023.11.0
   - xclim >=0.48.2
   - xscen >=0.8.3
->>>>>>> 62ac4424
   - pip
   - pip:
     - xdatasets >=0.3.5
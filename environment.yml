--- conflicted
+++ resolved
@@ -6,13 +6,9 @@
   # Don't forget to sync changes between environment.yml, environment-dev.yml, and pyproject.toml!
   # Main packages
   - numpy
-<<<<<<< HEAD
-  - pydantic >=2.0, <2.5.3
+  - pooch >=1.8.0
+  - pydantic >=2.0,<2.5.3
   - spotpy
-=======
-  - pooch >=1.8.0\
-  - pydantic >=2.0,<2.5.3
->>>>>>> cb4c9bd8
   - statsmodels
   - xarray
   - xclim >=0.45.0

name: xhydro
channels:
  - conda-forge
dependencies:
  - python >=3.9,<3.13
  # Don't forget to sync changes between environment.yml, environment-dev.yml, and pyproject.toml!
  # Main packages
  - numpy
  - pooch >=1.8.0
  - pydantic >=2.0,<2.5.3  # FIXME: Remove pin once our dependencies (xclim, xscen) support pydantic 2.5.3
  - spotpy
  - statsmodels
  - xarray
<<<<<<< HEAD
  - xclim >=0.47.0  # FIXME: Remove pin once our dependencies (xclim, xscen) support pandas 2.2.0
  - xscen >=0.8.0
=======
  - xclim >=0.47.0
  - xscen >=0.7.1
>>>>>>> 573e0c73
  - pip
  - pip:
    - xdatasets<|MERGE_RESOLUTION|>--- conflicted
+++ resolved
@@ -11,13 +11,8 @@
   - spotpy
   - statsmodels
   - xarray
-<<<<<<< HEAD
-  - xclim >=0.47.0  # FIXME: Remove pin once our dependencies (xclim, xscen) support pandas 2.2.0
+  - xclim >=0.47.0
   - xscen >=0.8.0
-=======
-  - xclim >=0.47.0
-  - xscen >=0.7.1
->>>>>>> 573e0c73
   - pip
   - pip:
     - xdatasets